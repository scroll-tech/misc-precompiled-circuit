pub mod modexp;
pub mod range;
pub mod rmd160;

use crate::utils::field_to_bn;

use halo2_gate_generator::{
    customized_circuits, customized_circuits_expand, item_count, table_item, value_for_assign,
    GateCell,
};

use halo2_proofs::{
    circuit::Region,
    halo2curves::ff::PrimeField,
    plonk::{Advice, Column, ConstraintSystem, Error, Expression, Fixed, Selector, VirtualCells},
    poly::Rotation,
};

pub use halo2_gate_generator::Limb;

/*
 * Customized gates for some of the common host circuits.
 * lookup_hint: lookup information that is usually combined with l0
 * lookup_ind: whether perform lookup at this line
 */
customized_circuits!(CommonGateConfig, 2, 5, 12, 0, |l0| l1
    | l2
    | l3
    | d
    | c0
    | c1
    | c2
    | c3
    | cd
    | cdn
    | c
    | c03
    | c12
    | lookup_hint
    | lookup_ind
    | sel
    | nil
    | nil
    | nil
    | nil
    | d_n
    | nil
    | nil
    | nil
    | nil
    | nil
    | nil
    | nil
    | nil
    | nil
    | nil
    | nil
    | nil);

pub trait LookupAssistConfig {
    /// register a column (col) to be range checked by limb size (sz)
    fn register<F: PrimeField>(
        &self,
        cs: &mut ConstraintSystem<F>,
        col: impl FnOnce(&mut VirtualCells<F>) -> Expression<F>,
        sz: impl FnOnce(&mut VirtualCells<F>) -> Expression<F>,
    );
}

pub trait LookupAssistChip<F: PrimeField> {
    fn provide_lookup_evidence(
        &mut self,
        region: &mut Region<F>,
        value: F,
        sz: u64,
    ) -> Result<(), Error>;
}

impl CommonGateConfig {
    pub fn configure<F: PrimeField, LC: LookupAssistConfig>(
        cs: &mut ConstraintSystem<F>,
        lookup_assist_config: &LC,
    ) -> Self {
        let witness = [0; 5].map(|_| cs.advice_column());
        witness.map(|x| cs.enable_equality(x));
        let fixed = [0; 12].map(|_| cs.fixed_column());
        let selector = [];

        let config = CommonGateConfig {
            fixed,
            selector,
            witness,
        };

        lookup_assist_config.register(
            cs,
            |c| {
                config.get_expr(c, CommonGateConfig::l0())
                    * config.get_expr(c, CommonGateConfig::lookup_ind())
            },
            |c| config.get_expr(c, CommonGateConfig::lookup_hint()),
        );

        cs.create_gate("one line constraint", |meta| {
            let l0 = config.get_expr(meta, CommonGateConfig::l0());
            let l1 = config.get_expr(meta, CommonGateConfig::l1());
            let l2 = config.get_expr(meta, CommonGateConfig::l2());
            let l3 = config.get_expr(meta, CommonGateConfig::l3());
            let d = config.get_expr(meta, CommonGateConfig::d());
            let dnext = config.get_expr(meta, CommonGateConfig::d_n());
            let c0 = config.get_expr(meta, CommonGateConfig::c0());
            let c1 = config.get_expr(meta, CommonGateConfig::c1());
            let c2 = config.get_expr(meta, CommonGateConfig::c2());
            let c3 = config.get_expr(meta, CommonGateConfig::c3());
            let c = config.get_expr(meta, CommonGateConfig::c());
            let cd = config.get_expr(meta, CommonGateConfig::cd());
            let cdn = config.get_expr(meta, CommonGateConfig::cdn());
            let c03 = config.get_expr(meta, CommonGateConfig::c03());
            let c12 = config.get_expr(meta, CommonGateConfig::c12());
            let sel = config.get_expr(meta, CommonGateConfig::sel());

            // if odd then carry is put at right else put at left
            vec![
                sel * (l0.clone() * c0
                    + l1.clone() * c1
                    + l2.clone() * c2
                    + l3.clone() * c3
                    + d * cd
                    + dnext * cdn
                    + l0 * l3 * c03
                    + l1 * l2 * c12
                    + c),
            ]
        });

        config
    }

    /// Select between f and t: if cond then t else f
<<<<<<< HEAD
    pub fn select<F: PrimeField, LC: LookupAssistChip<F>>(
=======
    #[allow(clippy::too_many_arguments)]
    pub fn select<F:FieldExt, LC: LookupAssistChip<F>>(
>>>>>>> 1c68b0ad
        &self,
        region: &mut Region<F>,
        lookup_assist_chip: &mut LC,
        offset: &mut usize,
        cond: &Limb<F>,
        f: &Limb<F>,
        t: &Limb<F>,
        hint: u64,
    ) -> Result<Limb<F>, Error> {
<<<<<<< HEAD
        let result = if cond.value == F::ZERO {
            Limb::new(None, f.value.clone())
=======
        let result = if cond.value == F::zero() {
            Limb::new(None, f.value)
>>>>>>> 1c68b0ad
        } else {
            Limb::new(None, t.value)
        };
        let l = self.assign_line(
            region,
            lookup_assist_chip,
            offset,
            [
                Some(t.clone()),
                Some(f.clone()),
                Some(cond.clone()),
                Some(cond.clone()),
                Some(result.clone()),
                None,
            ],
            [
                None,
                Some(F::ONE),
                None,
                None,
                Some(-F::ONE),
                None,
                Some(F::ONE),
                Some(-F::ONE),
                None,
            ],
            hint,
        )?;
        Ok(l[4].clone())
    }

    ///
    /// decompose a limb into binary cells, in big endian
    /// limbsize needs to be a multiple of 4
    pub fn decompose_limb<F: PrimeField, LC: LookupAssistChip<F>>(
        &self,
        region: &mut Region<F>,
        lookup_assist_chip: &mut LC,
        offset: &mut usize,
        limb: &Limb<F>,
        limbs: &mut Vec<Limb<F>>,
        limbsize: usize,
    ) -> Result<(), Error> {
        assert!(limbsize % 4 == 0);
        let mut bool_limbs = field_to_bn(&limb.value).to_radix_le(2);
        bool_limbs.truncate(limbsize);
        bool_limbs.resize_with(limbsize, || 0);
        bool_limbs.reverse();
        let mut v = F::ZERO;
        for i in 0..(limbsize / 4) {
            let l0 = F::from_u128(bool_limbs[4 * i] as u128);
            let l1 = F::from_u128(bool_limbs[4 * i + 1] as u128);
            let l2 = F::from_u128(bool_limbs[4 * i + 2] as u128);
            let l3 = F::from_u128(bool_limbs[4 * i + 3] as u128);
            let v_next = v * F::from_u128(16u128)
                + l0 * F::from_u128(8u128)
                + l1 * F::from_u128(4u128)
                + l2 * F::from_u128(2u128)
                + l3 * F::from_u128(1u128);
            let l = self.assign_line(
                region,
                lookup_assist_chip,
                offset,
                [
                    Some(Limb::new(None, l0)),
                    Some(Limb::new(None, l1)),
                    Some(Limb::new(None, l2)),
                    Some(Limb::new(None, l3)),
                    Some(Limb::new(None, v)),
                    Some(Limb::new(None, v_next)),
                ],
                [
                    Some(F::from_u128(8u128)),
                    Some(F::from_u128(4u128)),
                    Some(F::from_u128(2u128)),
                    Some(F::from_u128(1u128)),
                    Some(F::from_u128(16u128)),
                    Some(-F::ONE),
                    None,
                    None,
                    None,
                ],
                0,
            )?;
            limbs.append(&mut l.to_vec()[0..4].to_vec());
            v = v_next;
        }
        // constraint that limb.value is equal v_next so that the above limbs is
        // a real decompose of the limb.value
        self.assign_line(
            region,
            lookup_assist_chip,
            offset,
            [
                Some(limb.clone()),
                None,
                None,
                None,
                Some(Limb::new(None, v)),
                None,
            ],
            [
                Some(F::ONE),
                None,
                None,
                None,
                Some(-F::ONE),
                None,
                None,
                None,
                None,
            ],
            0,
        )?;

        // the following constrains all the limbs to be either 1 or 0 (bool type)

        // apply eqn: (val * val) - val = 0,
        // by: (ws[1] * ws[2] * cs[7]) + (ws[0] * cs[0]) = 0,
        for lm in limbs.iter() {
            let _l = self.assign_line(
                region,
                lookup_assist_chip,
                offset,
                [
                    Some(lm.clone()),
                    Some(lm.clone()),
                    Some(lm.clone()),
                    None,
                    None,
                    None,
                ],
                [
                    Some(-F::ONE),
                    None,
                    None,
                    None,
                    None,
                    None,
                    None,
                    Some(F::ONE),
                    None,
                ],
                0, //what is limbbound
            )?;
        }

        Ok(())
    }

    /// put pure witness advices with no constraints.
    pub fn assign_witness<F: PrimeField, LC: LookupAssistChip<F>>(
        &self,
        region: &mut Region<F>,
        _lookup_assist_chip: &mut LC,
        offset: &mut usize,
        value: [Option<Limb<F>>; 5],
        hint: u64, // the boundary limit of the first cell
    ) -> Result<Vec<Limb<F>>, Error> {
        let witnesses = [
            CommonGateConfig::l0(),
            CommonGateConfig::l1(),
            CommonGateConfig::l2(),
            CommonGateConfig::l3(),
            CommonGateConfig::d(),
        ];
        let mut limbs = vec![];
        for i in 0..5 {
            let v = value[i].as_ref().map_or(F::ZERO, |x| x.value);
            let limb = self.assign_cell(region, *offset, &witnesses[i], v).unwrap();
            if let Some(x) = value[i].clone() {
                limbs.push(limb.clone());
<<<<<<< HEAD
                x.cell.as_ref().map(|c| {
                    region
                        .constrain_equal(limb.get_the_cell().cell(), c.cell())
                        .unwrap();
                });
            });
=======
                if let Some(c) = x.cell.as_ref() { region.constrain_equal(limb.get_the_cell().cell(), c.cell()).unwrap(); }
            }
>>>>>>> 1c68b0ad
        }
        self.assign_cell(
            region,
            *offset,
            &CommonGateConfig::lookup_hint(),
            F::from(hint),
        )?;
        self.assign_cell(
            region,
            *offset,
            &CommonGateConfig::lookup_ind(),
            F::from(if hint == 0 { 0u64 } else { 1u64 }),
        )?;

<<<<<<< HEAD
        *offset = *offset + 1;
=======
        *offset += 1;
>>>>>>> 1c68b0ad
        Ok(limbs)
    }

    fn assign_line<F: PrimeField, LC: LookupAssistChip<F>>(
        &self,
        region: &mut Region<F>,
        lookup_assist_chip: &mut LC,
        offset: &mut usize,
        value: [Option<Limb<F>>; 6],
        coeffs: [Option<F>; 9],
        hint: u64, // the boundary limit of the first cell
    ) -> Result<Vec<Limb<F>>, Error> {
        let ws = value
            .clone()
            .to_vec()
            .iter()
            .map(|x| x.clone().map_or(F::ZERO, |x| x.value))
            .collect::<Vec<F>>();
        let cs = coeffs
            .clone()
            .to_vec()
            .iter()
            .map(|x| x.map_or(F::ZERO, |x| x))
            .collect::<Vec<F>>();
        assert!(
            ws[0] * cs[0]
                + ws[1] * cs[1]
                + ws[2] * cs[2]
                + ws[3] * cs[3]
                + ws[4] * cs[4]
                + ws[5] * cs[5]
                + ws[0] * ws[3] * cs[6]
                + ws[1] * ws[2] * cs[7]
                + cs[8]
                == F::ZERO
        );

        let witnesses = [
            CommonGateConfig::l0(),
            CommonGateConfig::l1(),
            CommonGateConfig::l2(),
            CommonGateConfig::l3(),
            CommonGateConfig::d(),
            CommonGateConfig::d_n(),
        ];
        let cs = [
            CommonGateConfig::c0(),
            CommonGateConfig::c1(),
            CommonGateConfig::c2(),
            CommonGateConfig::c3(),
            CommonGateConfig::cd(),
            CommonGateConfig::cdn(),
            CommonGateConfig::c03(),
            CommonGateConfig::c12(),
            CommonGateConfig::c(),
        ];

        let mut limbs = vec![];
        for i in 0..6 {
            let v = value[i].as_ref().map_or(F::ZERO, |x| x.value);
            let limb = self.assign_cell(region, *offset, &witnesses[i], v).unwrap();
            if let Some(x) = value[i].clone() {
                limbs.push(limb.clone());
<<<<<<< HEAD
                x.cell.map(|c| {
                    region
                        .constrain_equal(limb.get_the_cell().cell(), c.cell())
                        .unwrap();
                });
            });
=======
                if let Some(c) = x.cell { region.constrain_equal(limb.get_the_cell().cell(), c.cell()).unwrap(); }
            }
>>>>>>> 1c68b0ad
        }
        for i in 0..9 {
            let v = coeffs[i].as_ref().map_or(F::ZERO, |x| *x);
            self.assign_cell(region, *offset, &cs[i], v).unwrap();
        }
        self.assign_cell(region, *offset, &CommonGateConfig::sel(), F::ONE)?;
        self.assign_cell(
            region,
            *offset,
            &CommonGateConfig::lookup_hint(),
            F::from(hint),
        )?;
        self.assign_cell(
            region,
            *offset,
            &CommonGateConfig::lookup_ind(),
            F::from(if hint == 0 { 0u64 } else { 1u64 }),
        )?;

        if hint != 0 {
            lookup_assist_chip.provide_lookup_evidence(
                region,
                value[0].as_ref().unwrap().value,
                hint,
            )?;
        };

<<<<<<< HEAD
        *offset = *offset + 1;
=======
        *offset += 1;
>>>>>>> 1c68b0ad
        Ok(limbs)
    }

    pub fn assign_constant<F: PrimeField, LC: LookupAssistChip<F>>(
        &self,
        region: &mut Region<F>,
        lookup_assist_chip: &mut LC,
        offset: &mut usize,
        value: &F,
    ) -> Result<Limb<F>, Error> {
<<<<<<< HEAD
        let l = self.assign_line(
            region,
            lookup_assist_chip,
            offset,
            [
                Some(Limb::new(None, value.clone())),
                None,
                None,
                None,
                None,
                None,
            ],
            [
                Some(F::ONE),
                None,
                None,
                None,
                None,
                None,
                None,
                None,
                Some(-value.clone()),
            ],
            0,
=======
        let l = self.assign_line(region, lookup_assist_chip, offset,
                [
                    Some(Limb::new(None, *value)),
                    None,
                    None,
                    None,
                    None,
                    None,
                ],
                [Some(F::one()), None, None, None, None, None, None, None, Some(-*value)],
                0
>>>>>>> 1c68b0ad
        )?;
        Ok(l[0].clone())
    }

    /// check if limb is equal to constant F
    pub fn eq_constant<F: PrimeField, LC: LookupAssistChip<F>>(
        &self,
        region: &mut Region<F>,
        lookup_assist_chip: &mut LC,
        offset: &mut usize,
        limb: &Limb<F>,
        constant: &F,
    ) -> Result<Limb<F>, Error> {
        let delta = limb.value - constant;
        // ((limb.value - constant) * r)
        // ((inv * (limb.value - constant)) - (1-r))
        let (inv, r) = if delta.is_zero_vartime() {
            (F::ONE, F::ONE)
        } else {
            (delta.invert().unwrap(), F::ZERO)
        };
        let diff = self.sum_with_constant(
            region,
            lookup_assist_chip,
            offset,
<<<<<<< HEAD
            vec![(limb, F::ONE)],
            Some(-constant.clone()),
=======
            vec![(limb, F::one())],
            Some(-*constant),
>>>>>>> 1c68b0ad
        )?;
        let r = self.assign_line(
            region,
            lookup_assist_chip,
            offset,
            [
                Some(diff.clone()),
                None,
                None,
                Some(Limb::new(None, r)),
                None,
                None,
            ],
            [None, None, None, None, None, None, Some(F::ONE), None, None],
            0,
        )?;
        let r = r[1].clone();
        let l = self.assign_line(
            region,
            lookup_assist_chip,
            offset,
            [
                Some(Limb::new(None, inv)),
                Some(r),
                None,
                Some(diff),
                None,
                None,
            ],
            [
                None,
                Some(F::ONE),
                None,
                None,
                None,
                None,
                Some(F::ONE),
                None,
                Some(-F::ONE),
            ],
            0,
        )?;
        Ok(l[1].clone())
    }

    pub fn sum_with_constant<F: PrimeField, LC: LookupAssistChip<F>>(
        &self,
        region: &mut Region<F>,
        lookup_assist_chip: &mut LC,
        offset: &mut usize,
        inputs: Vec<(&Limb<F>, F)>,
        constant: Option<F>,
    ) -> Result<Limb<F>, Error> {
        let mut acc = F::ZERO;
        let mut firstline = true;
        let operands = inputs.clone();
        let mut r = None;
        for chunk in operands.chunks(4) {
<<<<<<< HEAD
            let result = chunk.iter().fold(acc, |acc, &(l, v)| acc + l.value * v);
            if inputs.len() <= 3 {
                // solve it in oneline
                let result = result + constant.map_or(F::ZERO, |x| x);
                let mut limbs = chunk
                    .iter()
                    .map(|&(l, _v)| Some(l.clone()))
                    .collect::<Vec<Option<Limb<_>>>>();
                let mut coeffs = chunk
                    .iter()
                    .map(|&(_l, v)| Some(v.clone()))
                    .collect::<Vec<Option<F>>>();
=======
            let result = chunk.iter().fold(acc, |acc, &(l,v)| acc + l.value * v);
            if inputs.len() <= 3 { // solve it in oneline
                let result = result + constant.map_or(F::zero(), |x| x);
                let mut limbs = chunk.iter().map(|&(l, _v)| Some(l.clone())).collect::<Vec<Option<Limb<_>>>>();
                let mut coeffs = chunk.iter().map(|&(_l, v)| Some(v)).collect::<Vec<Option<F>>>();
>>>>>>> 1c68b0ad
                limbs.resize_with(3, || None);
                coeffs.resize_with(3, || None);
                limbs.append(&mut vec![
                    Some(Limb::new(None, result)),
                    Some(Limb::new(None, acc)),
                    None,
                ]);
                coeffs.append(&mut vec![
                    Some(-F::ONE),
                    if firstline { None } else { Some(F::ONE) },
                    None,
                    None,
                    None,
                    constant,
                ]);
                let l = self.assign_line(
                    region,
                    lookup_assist_chip,
                    offset,
                    limbs.try_into().unwrap(),
                    coeffs.try_into().unwrap(),
                    0,
                )?;
                r = Some(l.get(l.len() - 2).unwrap().clone());
            } else {
<<<<<<< HEAD
                let mut limbs = chunk
                    .iter()
                    .map(|&(l, _v)| Some(l.clone()))
                    .collect::<Vec<Option<Limb<_>>>>();
                let mut coeffs = chunk
                    .iter()
                    .map(|&(_l, v)| Some(v.clone()))
                    .collect::<Vec<Option<F>>>();
                limbs.resize_with(4, || None);
                coeffs.resize_with(4, || None);
                limbs.append(&mut vec![
                    Some(Limb::new(None, acc)),
                    Some(Limb::new(None, result)),
                ]);
                coeffs.append(&mut vec![Some(F::ONE), Some(-F::ONE), None, None, None]);
=======
                let mut limbs = chunk.iter().map(|&(l, _v)| Some(l.clone())).collect::<Vec<Option<Limb<_>>>>();
                let mut coeffs = chunk.iter().map(|&(_l, v)| Some(v)).collect::<Vec<Option<F>>>();
                limbs.resize_with(4, | | None);
                coeffs.resize_with(4, | | None);
                limbs.append(&mut vec![Some(Limb::new(None, acc)), Some(Limb::new(None, result))]);
                coeffs.append(&mut vec![Some(F::one()), Some(-F::one()), None, None, None]);
>>>>>>> 1c68b0ad
                self.assign_line(
                    region,
                    lookup_assist_chip,
                    offset,
                    limbs.try_into().unwrap(),
                    coeffs.try_into().unwrap(),
                    0,
                )?;
            }
            acc = result;
            firstline = false;
        }
        Ok(r.unwrap_or_else(|| {
            let result = acc + constant.map_or(F::ZERO, |x| x);
            // collect the last acc as result
            self.assign_line(
                region,
                lookup_assist_chip,
                offset,
                [
                    Some(Limb::new(None, result)),
                    None,
                    None,
                    None,
                    Some(Limb::new(None, acc)),
                    None,
                ],
                [
                    Some(-F::ONE),
                    None,
                    None,
                    None,
                    Some(F::ONE),
                    None,
                    None,
                    None,
                    constant,
                ],
                0,
            )
            .unwrap()
            .into_iter()
            .next()
            .unwrap()
        }))
    }
}<|MERGE_RESOLUTION|>--- conflicted
+++ resolved
@@ -137,12 +137,7 @@
     }
 
     /// Select between f and t: if cond then t else f
-<<<<<<< HEAD
     pub fn select<F: PrimeField, LC: LookupAssistChip<F>>(
-=======
-    #[allow(clippy::too_many_arguments)]
-    pub fn select<F:FieldExt, LC: LookupAssistChip<F>>(
->>>>>>> 1c68b0ad
         &self,
         region: &mut Region<F>,
         lookup_assist_chip: &mut LC,
@@ -152,13 +147,8 @@
         t: &Limb<F>,
         hint: u64,
     ) -> Result<Limb<F>, Error> {
-<<<<<<< HEAD
         let result = if cond.value == F::ZERO {
-            Limb::new(None, f.value.clone())
-=======
-        let result = if cond.value == F::zero() {
             Limb::new(None, f.value)
->>>>>>> 1c68b0ad
         } else {
             Limb::new(None, t.value)
         };
@@ -331,17 +321,8 @@
             let limb = self.assign_cell(region, *offset, &witnesses[i], v).unwrap();
             if let Some(x) = value[i].clone() {
                 limbs.push(limb.clone());
-<<<<<<< HEAD
-                x.cell.as_ref().map(|c| {
-                    region
-                        .constrain_equal(limb.get_the_cell().cell(), c.cell())
-                        .unwrap();
-                });
-            });
-=======
                 if let Some(c) = x.cell.as_ref() { region.constrain_equal(limb.get_the_cell().cell(), c.cell()).unwrap(); }
             }
->>>>>>> 1c68b0ad
         }
         self.assign_cell(
             region,
@@ -356,11 +337,7 @@
             F::from(if hint == 0 { 0u64 } else { 1u64 }),
         )?;
 
-<<<<<<< HEAD
-        *offset = *offset + 1;
-=======
         *offset += 1;
->>>>>>> 1c68b0ad
         Ok(limbs)
     }
 
@@ -424,17 +401,8 @@
             let limb = self.assign_cell(region, *offset, &witnesses[i], v).unwrap();
             if let Some(x) = value[i].clone() {
                 limbs.push(limb.clone());
-<<<<<<< HEAD
-                x.cell.map(|c| {
-                    region
-                        .constrain_equal(limb.get_the_cell().cell(), c.cell())
-                        .unwrap();
-                });
-            });
-=======
                 if let Some(c) = x.cell { region.constrain_equal(limb.get_the_cell().cell(), c.cell()).unwrap(); }
             }
->>>>>>> 1c68b0ad
         }
         for i in 0..9 {
             let v = coeffs[i].as_ref().map_or(F::ZERO, |x| *x);
@@ -462,11 +430,7 @@
             )?;
         };
 
-<<<<<<< HEAD
-        *offset = *offset + 1;
-=======
         *offset += 1;
->>>>>>> 1c68b0ad
         Ok(limbs)
     }
 
@@ -477,32 +441,6 @@
         offset: &mut usize,
         value: &F,
     ) -> Result<Limb<F>, Error> {
-<<<<<<< HEAD
-        let l = self.assign_line(
-            region,
-            lookup_assist_chip,
-            offset,
-            [
-                Some(Limb::new(None, value.clone())),
-                None,
-                None,
-                None,
-                None,
-                None,
-            ],
-            [
-                Some(F::ONE),
-                None,
-                None,
-                None,
-                None,
-                None,
-                None,
-                None,
-                Some(-value.clone()),
-            ],
-            0,
-=======
         let l = self.assign_line(region, lookup_assist_chip, offset,
                 [
                     Some(Limb::new(None, *value)),
@@ -512,9 +450,8 @@
                     None,
                     None,
                 ],
-                [Some(F::one()), None, None, None, None, None, None, None, Some(-*value)],
+                [Some(F::ONE), None, None, None, None, None, None, None, Some(-*value)],
                 0
->>>>>>> 1c68b0ad
         )?;
         Ok(l[0].clone())
     }
@@ -540,13 +477,8 @@
             region,
             lookup_assist_chip,
             offset,
-<<<<<<< HEAD
             vec![(limb, F::ONE)],
-            Some(-constant.clone()),
-=======
-            vec![(limb, F::one())],
             Some(-*constant),
->>>>>>> 1c68b0ad
         )?;
         let r = self.assign_line(
             region,
@@ -605,26 +537,11 @@
         let operands = inputs.clone();
         let mut r = None;
         for chunk in operands.chunks(4) {
-<<<<<<< HEAD
-            let result = chunk.iter().fold(acc, |acc, &(l, v)| acc + l.value * v);
-            if inputs.len() <= 3 {
-                // solve it in oneline
-                let result = result + constant.map_or(F::ZERO, |x| x);
-                let mut limbs = chunk
-                    .iter()
-                    .map(|&(l, _v)| Some(l.clone()))
-                    .collect::<Vec<Option<Limb<_>>>>();
-                let mut coeffs = chunk
-                    .iter()
-                    .map(|&(_l, v)| Some(v.clone()))
-                    .collect::<Vec<Option<F>>>();
-=======
             let result = chunk.iter().fold(acc, |acc, &(l,v)| acc + l.value * v);
             if inputs.len() <= 3 { // solve it in oneline
-                let result = result + constant.map_or(F::zero(), |x| x);
+                let result = result + constant.map_or(F::ZERO, |x| x);
                 let mut limbs = chunk.iter().map(|&(l, _v)| Some(l.clone())).collect::<Vec<Option<Limb<_>>>>();
                 let mut coeffs = chunk.iter().map(|&(_l, v)| Some(v)).collect::<Vec<Option<F>>>();
->>>>>>> 1c68b0ad
                 limbs.resize_with(3, || None);
                 coeffs.resize_with(3, || None);
                 limbs.append(&mut vec![
@@ -650,30 +567,12 @@
                 )?;
                 r = Some(l.get(l.len() - 2).unwrap().clone());
             } else {
-<<<<<<< HEAD
-                let mut limbs = chunk
-                    .iter()
-                    .map(|&(l, _v)| Some(l.clone()))
-                    .collect::<Vec<Option<Limb<_>>>>();
-                let mut coeffs = chunk
-                    .iter()
-                    .map(|&(_l, v)| Some(v.clone()))
-                    .collect::<Vec<Option<F>>>();
-                limbs.resize_with(4, || None);
-                coeffs.resize_with(4, || None);
-                limbs.append(&mut vec![
-                    Some(Limb::new(None, acc)),
-                    Some(Limb::new(None, result)),
-                ]);
-                coeffs.append(&mut vec![Some(F::ONE), Some(-F::ONE), None, None, None]);
-=======
                 let mut limbs = chunk.iter().map(|&(l, _v)| Some(l.clone())).collect::<Vec<Option<Limb<_>>>>();
                 let mut coeffs = chunk.iter().map(|&(_l, v)| Some(v)).collect::<Vec<Option<F>>>();
                 limbs.resize_with(4, | | None);
                 coeffs.resize_with(4, | | None);
                 limbs.append(&mut vec![Some(Limb::new(None, acc)), Some(Limb::new(None, result))]);
-                coeffs.append(&mut vec![Some(F::one()), Some(-F::one()), None, None, None]);
->>>>>>> 1c68b0ad
+                coeffs.append(&mut vec![Some(F::ONE), Some(-F::ONE), None, None, None]);
                 self.assign_line(
                     region,
                     lookup_assist_chip,
